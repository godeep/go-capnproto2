--- conflicted
+++ resolved
@@ -319,36 +319,20 @@
 	return s.flags&isListMember != 0
 }
 
-<<<<<<< HEAD
-func (s *Segment) writePtr(cc copyContext, off Address, src Pointer) error {
-	// handle nulls
-	if !IsValid(src) {
-		s.writeRawPointer(off, 0)
-=======
-func (destSeg *Segment) writePtr(cc copyContext, off Address, src Ptr) error {
+func (s *Segment) writePtr(cc copyContext, off Address, src Ptr) error {
 	// handle nulls
 	if !src.IsValid() {
-		destSeg.writeRawPointer(off, 0)
->>>>>>> 22732bbf
+		s.writeRawPointer(off, 0)
 		return nil
 	}
 	srcSeg := src.Segment()
 
-<<<<<<< HEAD
-	if i := ToInterface(src); IsValid(i) {
+	if i := src.Interface(); i.Segment() != nil {
 		if s.msg != srcSeg.msg {
 			c := s.msg.AddCap(i.Client())
-			src = Pointer(NewInterface(s, c))
-		}
-		s.writeRawPointer(off, src.value(off))
-=======
-	if i := src.Interface(); i.Segment() != nil {
-		if destSeg.msg != srcSeg.msg {
-			c := destSeg.msg.AddCap(i.Client())
-			i = NewInterface(destSeg, c)
-		}
-		destSeg.writeRawPointer(off, i.value(off))
->>>>>>> 22732bbf
+			i = NewInterface(s, c)
+		}
+		s.writeRawPointer(off, i.value(off))
 		return nil
 	}
 	if s != srcSeg {
